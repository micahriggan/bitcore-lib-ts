--- conflicted
+++ resolved
@@ -107,12 +107,7 @@
     it('should return an error if r, s are invalid', function() {
       var ecdsa = new ECDSA();
       ecdsa.hashbuf = Hash.sha256(new Buffer('test'));
-<<<<<<< HEAD
-      var pk = new PublicKey();
-      pk.fromDER(new Buffer('041ff0fe0f7b15ffaa85ff9f4744d539139c252a49710fb053bb9f2b933173ff9a7baad41d04514751e6851f5304fd243751703bed21b914f6be218c0fa354a341', 'hex'));
-=======
       var pk = PublicKey.fromDER(new Buffer('041ff0fe0f7b15ffaa85ff9f4744d539139c252a49710fb053bb9f2b933173ff9a7baad41d04514751e6851f5304fd243751703bed21b914f6be218c0fa354a341', 'hex'));
->>>>>>> 2a2dc819
       ecdsa.pubkey = pk;
       ecdsa.sig = new Signature();
       ecdsa.sig.r = BN(0);
